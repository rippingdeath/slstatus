--- conflicted
+++ resolved
@@ -645,26 +645,10 @@
 	int v, afd, devmask;
 	char *vnames[] = SOUND_DEVICE_NAMES;
 
-<<<<<<< HEAD
 	afd = open(card, O_RDONLY);
 	if (afd < 0) {
 		warn("Cannot open %s", card);
 		return smprintf(UNKNOWN_STR);
-=======
-	snd_mixer_open(&handle, 0);
-	snd_mixer_attach(handle, card);
-	snd_mixer_selem_register(handle, NULL, NULL);
-	snd_mixer_load(handle);
-	snd_mixer_selem_id_malloc(&s_elem);
-	snd_mixer_selem_id_set_name(s_elem, "Master");
-	elem = snd_mixer_find_selem(handle, s_elem);
-
-	if (elem == NULL) {
-		snd_mixer_selem_id_free(s_elem);
-		snd_mixer_close(handle);
-		warn("Failed to get volume percentage for %s", card);
-		return smprintf("%s", UNKNOWN_STR);
->>>>>>> 8fa62297
 	}
 
 	ioctl(afd, MIXER_READ(SOUND_MIXER_DEVMASK), &devmask);
