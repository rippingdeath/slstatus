/* See LICENSE file for copyright and license details. */

#include <alsa/asoundlib.h>
#include <err.h>
#include <fcntl.h>
#include <ifaddrs.h>
#include <limits.h>
#include <linux/wireless.h>
#include <locale.h>
#include <netdb.h>
#include <pwd.h>
#include <signal.h>
#include <stdarg.h>
#include <stdio.h>
#include <stdlib.h>
#include <string.h>
#include <sys/ioctl.h>
#include <sys/stat.h>
#include <sys/statvfs.h>
#include <sys/socket.h>
#include <sys/sysinfo.h>
#include <sys/types.h>
#include <sys/utsname.h>
#include <time.h>
#include <unistd.h>
#include <X11/Xlib.h>

#undef strlcat
#undef strlcpy

#include "extern/arg.h"
#include "extern/strlcat.h"
#include "extern/concat.h"

struct arg {
	char *(*func)();
	const char *fmt;
	const char *args;
};

static char *smprintf(const char *fmt, ...);
static char *battery_perc(const char *bat);
static char *battery_state(const char *bat);
static char *cpu_perc(void);
static char *datetime(const char *fmt);
static char *disk_free(const char *mnt);
static char *disk_perc(const char *mnt);
static char *disk_total(const char *mnt);
static char *disk_used(const char *mnt);
static char *entropy(void);
static char *gid(void);
static char *hostname(void);
static char *ip(const char *iface);
static char *kernel_release(void);
static char *load_avg(void);
static char *ram_free(void);
static char *ram_perc(void);
static char *ram_used(void);
static char *ram_total(void);
static char *run_command(const char *cmd);
static char *swap_free(void);
static char *swap_perc(void);
static char *swap_used(void);
static char *swap_total(void);
static char *temp(const char *file);
static char *uid(void);
static char *uptime(void);
static char *username(void);
static char *vol_perc(const char *card);
static char *wifi_perc(const char *iface);
static char *wifi_essid(const char *iface);
<<<<<<< HEAD
static char *kernel_release(void);
=======
static void set_status(const char *str);
>>>>>>> 7392dbab
static void sighandler(const int signo);
static void usage(int);

char *argv0;
char concat[];
static unsigned short int delay = 0;
static unsigned short int done;
static unsigned short int dflag, oflag;
static Display *dpy;

#include "config.h"

static char *
smprintf(const char *fmt, ...)
{
	va_list ap;
	char *ret;
	int len;

	va_start(ap, fmt);
	len = vsnprintf(NULL, 0, fmt, ap);
	va_end(ap);

	ret = malloc(++len);
	if (ret == NULL) {
		err(1, "malloc");
	}

	va_start(ap, fmt);
	vsnprintf(ret, len, fmt, ap);
	va_end(ap);

	return ret;
}

static char *
battery_perc(const char *bat)
{
	int perc;
	FILE *fp;

	ccat(3, "/sys/class/power_supply/", bat, "/capacity");
	fp = fopen(concat, "r");
	if (fp == NULL) {
		warn("Failed to open file %s", concat);
		return smprintf("%s", UNKNOWN_STR);
	}
	fscanf(fp, "%i", &perc);
	fclose(fp);

	return smprintf("%d%%", perc);
}

static char *
battery_state(const char *bat)
{
	char state[12];
	FILE *fp;

	ccat(3, "/sys/class/power_supply/", bat, "/status");
	fp = fopen(concat, "r");
	if (fp == NULL) {
		warn("Failed to open file %s", concat);
		return smprintf("%s", UNKNOWN_STR);
	}
	fscanf(fp, "%12s", state);
	fclose(fp);

	if (strcmp(state, "Charging") == 0) {
		return smprintf("+");
	} else if (strcmp(state, "Discharging") == 0) {
		return smprintf("-");
	} else if (strcmp(state, "Full") == 0) {
		return smprintf("=");
	} else {
		return smprintf("?");
	}
}

static char *
cpu_perc(void)
{
	int perc;
	long double a[4], b[4];
	FILE *fp;

	fp = fopen("/proc/stat", "r");
	if (fp == NULL) {
		warn("Failed to open file /proc/stat");
		return smprintf("%s", UNKNOWN_STR);
	}
	fscanf(fp, "%*s %Lf %Lf %Lf %Lf", &a[0], &a[1], &a[2], &a[3]);
	fclose(fp);

	delay++;
	sleep(delay);

	fp = fopen("/proc/stat", "r");
	if (fp == NULL) {
		warn("Failed to open file /proc/stat");
		return smprintf("%s", UNKNOWN_STR);
	}
	fscanf(fp, "%*s %Lf %Lf %Lf %Lf", &b[0], &b[1], &b[2], &b[3]);
	fclose(fp);

	perc = 100 * ((b[0]+b[1]+b[2]) - (a[0]+a[1]+a[2])) / ((b[0]+b[1]+b[2]+b[3]) - (a[0]+a[1]+a[2]+a[3]));
	return smprintf("%d%%", perc);
}

static char *
datetime(const char *fmt)
{
	time_t t;
	char str[80];

	t = time(NULL);
	if (strftime(str, sizeof(str), fmt, localtime(&t)) == 0) {
		return smprintf("%s", UNKNOWN_STR);
	}

	return smprintf("%s", str);
}

static char *
disk_free(const char *mnt)
{
	struct statvfs fs;

	if (statvfs(mnt, &fs) < 0) {
		warn("Failed to get filesystem info");
		return smprintf("%s", UNKNOWN_STR);
	}

	return smprintf("%f", (float)fs.f_bsize * (float)fs.f_bfree / 1024 / 1024 / 1024);
}

static char *
disk_perc(const char *mnt)
{
	int perc;
	struct statvfs fs;

	if (statvfs(mnt, &fs) < 0) {
		warn("Failed to get filesystem info");
		return smprintf("%s", UNKNOWN_STR);
	}

	perc = 100 * (1.0f - ((float)fs.f_bfree / (float)fs.f_blocks));

	return smprintf("%d%%", perc);
}

static char *
disk_total(const char *mnt)
{
	struct statvfs fs;

	if (statvfs(mnt, &fs) < 0) {
		warn("Failed to get filesystem info");
		return smprintf("%s", UNKNOWN_STR);
	}

	return smprintf("%f", (float)fs.f_bsize * (float)fs.f_blocks / 1024 / 1024 / 1024);
}

static char *
disk_used(const char *mnt)
{
	struct statvfs fs;

	if (statvfs(mnt, &fs) < 0) {
		warn("Failed to get filesystem info");
		return smprintf("%s", UNKNOWN_STR);
	}

	return smprintf("%f", (float)fs.f_bsize * ((float)fs.f_blocks - (float)fs.f_bfree) / 1024 / 1024 / 1024);
}

static char *
entropy(void)
{
	int num;
	FILE *fp;

	fp= fopen("/proc/sys/kernel/random/entropy_avail", "r");
	if (fp == NULL) {
		warn("Failed to open file /proc/sys/kernel/random/entropy_avail");
		return smprintf("%s", UNKNOWN_STR);
	}
	fscanf(fp, "%d", &num);
	fclose(fp);

	return smprintf("%d", num);
}

static char *
gid(void)
{
	return smprintf("%d", getgid());
}

static char *
hostname(void)
{
	char buf[HOST_NAME_MAX];

	if (gethostname(buf, sizeof(buf)) == -1) {
		warn("hostname");
		return smprintf("%s", UNKNOWN_STR);
	}

	return smprintf("%s", buf);
}

static char *
ip(const char *iface)
{
	struct ifaddrs *ifaddr, *ifa;
	int s;
	char host[NI_MAXHOST];

	if (getifaddrs(&ifaddr) == -1) {
		warn("Failed to get IP address for interface %s", iface);
		return smprintf("%s", UNKNOWN_STR);
	}

	for (ifa = ifaddr; ifa != NULL; ifa = ifa->ifa_next) {
		if (ifa->ifa_addr == NULL) {
			continue;
		}
		s = getnameinfo(ifa->ifa_addr, sizeof(struct sockaddr_in), host, NI_MAXHOST, NULL, 0, NI_NUMERICHOST);
		if ((strcmp(ifa->ifa_name, iface) == 0) && (ifa->ifa_addr->sa_family == AF_INET)) {
			if (s != 0) {
				warnx("Failed to get IP address for interface %s", iface);
				return smprintf("%s", UNKNOWN_STR);
			}
			return smprintf("%s", host);
		}
	}

	freeifaddrs(ifaddr);

	return smprintf("%s", UNKNOWN_STR);
}

static char *
kernel_release(void)
{
	struct utsname udata;

	if (uname(&udata) < 0) {
		return smprintf(UNKNOWN_STR);
	}

	return smprintf("%s", udata.release);
}

static char *
load_avg(void)
{
	double avgs[3];

	if (getloadavg(avgs, 3) < 0) {
		warnx("Failed to get the load avg");
		return smprintf("%s", UNKNOWN_STR);
	}

	return smprintf("%.2f %.2f %.2f", avgs[0], avgs[1], avgs[2]);
}

static char *
ram_free(void)
{
	long free;
	FILE *fp;

	fp = fopen("/proc/meminfo", "r");
	if (fp == NULL) {
		warn("Failed to open file /proc/meminfo");
		return smprintf("%s", UNKNOWN_STR);
	}
	fscanf(fp, "MemFree: %ld kB\n", &free);
	fclose(fp);

	return smprintf("%f", (float)free / 1024 / 1024);
}

static char *
ram_perc(void)
{
	long total, free, buffers, cached;
	FILE *fp;

	fp = fopen("/proc/meminfo", "r");
	if (fp == NULL) {
		warn("Failed to open file /proc/meminfo");
		return smprintf("%s", UNKNOWN_STR);
	}
	fscanf(fp, "MemTotal: %ld kB\n", &total);
	fscanf(fp, "MemFree: %ld kB\n", &free);
	fscanf(fp, "MemAvailable: %ld kB\nBuffers: %ld kB\n", &buffers, &buffers);
	fscanf(fp, "Cached: %ld kB\n", &cached);
	fclose(fp);

	return smprintf("%d%%", 100 * ((total - free) - (buffers + cached)) / total);
}

static char *
ram_total(void)
{
	long total;
	FILE *fp;

	fp = fopen("/proc/meminfo", "r");
	if (fp == NULL) {
		warn("Failed to open file /proc/meminfo");
		return smprintf("%s", UNKNOWN_STR);
	}
	fscanf(fp, "MemTotal: %ld kB\n", &total);
	fclose(fp);

	return smprintf("%f", (float)total / 1024 / 1024);
}

static char *
ram_used(void)
{
	long free, total, buffers, cached;
	FILE *fp;

	fp = fopen("/proc/meminfo", "r");
	if (fp == NULL) {
		warn("Failed to open file /proc/meminfo");
		return smprintf("%s", UNKNOWN_STR);
	}
	fscanf(fp, "MemTotal: %ld kB\n", &total);
	fscanf(fp, "MemFree: %ld kB\n", &free);
	fscanf(fp, "MemAvailable: %ld kB\nBuffers: %ld kB\n", &buffers, &buffers);
	fscanf(fp, "Cached: %ld kB\n", &cached);
	fclose(fp);

	return smprintf("%f", (float)(total - free - buffers - cached) / 1024 / 1024);
}

static char *
run_command(const char *cmd)
{
	char *nlptr;
	FILE *fp;
	char buf[1024] = UNKNOWN_STR;

	fp = popen(cmd, "r");
	if (fp == NULL) {
		warn("Failed to get command output for %s", cmd);
		return smprintf("%s", UNKNOWN_STR);
	}
	fgets(buf, sizeof(buf), fp);
	pclose(fp);
	buf[strlen(buf)] = '\0';

	if ((nlptr = strstr(buf, "\n")) != NULL) {
		nlptr[0] = '\0';
	}

	return smprintf("%s", buf);
}

static char *
swap_free(void)
{
	long total, free;
	FILE *fp;
	char buf[2048];
	size_t bytes_read;
	char *match;

	fp = fopen("/proc/meminfo", "r");
	if (fp == NULL) {
		warn("Failed to open file /proc/meminfo");
		return smprintf("%s", UNKNOWN_STR);
	}

	if ((bytes_read = fread(buf, sizeof(char), sizeof(buf), fp)) == 0) {
		warn("swap_free: read error");
		fclose(fp);
		return smprintf("%s", UNKNOWN_STR);
	}

	buf[bytes_read] = '\0';
	fclose(fp);

	if ((match = strstr(buf, "SwapTotal")) == NULL) {
		return smprintf("%s", UNKNOWN_STR);
	}
	sscanf(match, "SwapTotal: %ld kB\n", &total);

	if ((match = strstr(buf, "SwapFree")) == NULL) {
		return smprintf("%s", UNKNOWN_STR);
	}
	sscanf(match, "SwapFree: %ld kB\n", &free);

	return smprintf("%f", (float)free / 1024 / 1024);
}

static char *
swap_perc(void)
{
	long total, free, cached;
	FILE *fp;
	char buf[2048];
	size_t bytes_read;
	char *match;

	fp = fopen("/proc/meminfo", "r");
	if (fp == NULL) {
		warn("Failed to open file /proc/meminfo");
		return smprintf("%s", UNKNOWN_STR);
	}

	if ((bytes_read = fread(buf, sizeof(char), sizeof(buf), fp)) == 0) {
		warn("swap_perc: read error");
		fclose(fp);
		return smprintf("%s", UNKNOWN_STR);
	}

	buf[bytes_read] = '\0';
	fclose(fp);

	if ((match = strstr(buf, "SwapTotal")) == NULL) {
		return smprintf("%s", UNKNOWN_STR);
	}
	sscanf(match, "SwapTotal: %ld kB\n", &total);

	if ((match = strstr(buf, "SwapCached")) == NULL) {
		return smprintf("%s", UNKNOWN_STR);
	}
	sscanf(match, "SwapCached: %ld kB\n", &cached);

	if ((match = strstr(buf, "SwapFree")) == NULL) {
		return smprintf("%s", UNKNOWN_STR);
	}
	sscanf(match, "SwapFree: %ld kB\n", &free);

	return smprintf("%d%%", 100 * (total - free - cached) / total);
}

static char *
swap_total(void)
{
	long total;
	FILE *fp;
	char buf[2048];
	size_t bytes_read;
	char *match;

	fp = fopen("/proc/meminfo", "r");
	if (fp == NULL) {
		warn("Failed to open file /proc/meminfo");
		return smprintf("%s", UNKNOWN_STR);
	}
	if ((bytes_read = fread(buf, sizeof(char), sizeof(buf), fp)) == 0) {
		warn("swap_total: read error");
		fclose(fp);
		return smprintf("%s", UNKNOWN_STR);
	}

	buf[bytes_read] = '\0';
	fclose(fp);

	if ((match = strstr(buf, "SwapTotal")) == NULL) {
		return smprintf("%s", UNKNOWN_STR);
	}
	sscanf(match, "SwapTotal: %ld kB\n", &total);

	return smprintf("%f", (float)total / 1024 / 1024);
}

static char *
swap_used(void)
{
	long total, free, cached;
	FILE *fp;
	char buf[2048];
	size_t bytes_read;
	char *match;

	fp = fopen("/proc/meminfo", "r");
	if (fp == NULL) {
		warn("Failed to open file /proc/meminfo");
		return smprintf("%s", UNKNOWN_STR);
	}
	if ((bytes_read = fread(buf, sizeof(char), sizeof(buf), fp)) == 0) {
		warn("swap_used: read error");
		fclose(fp);
		return smprintf("%s", UNKNOWN_STR);
	}

	buf[bytes_read] = '\0';
	fclose(fp);

	if ((match = strstr(buf, "SwapTotal")) == NULL) {
		return smprintf("%s", UNKNOWN_STR);
	}
	sscanf(match, "SwapTotal: %ld kB\n", &total);

	if ((match = strstr(buf, "SwapCached")) == NULL) {
		return smprintf("%s", UNKNOWN_STR);
	}
	sscanf(match, "SwapCached: %ld kB\n", &cached);

	if ((match = strstr(buf, "SwapFree")) == NULL) {
		return smprintf("%s", UNKNOWN_STR);
	}
	sscanf(match, "SwapFree: %ld kB\n", &free);

	return smprintf("%f", (float)(total - free - cached) / 1024 / 1024);
}

static char *
temp(const char *file)
{
	int temp;
	FILE *fp;

	fp = fopen(file, "r");
	if (fp == NULL) {
		warn("Failed to open file %s", file);
		return smprintf("%s", UNKNOWN_STR);
	}
	fscanf(fp, "%d", &temp);
	fclose(fp);

	return smprintf("%d°C", temp / 1000);
}

static char *
uptime(void)
{
	struct sysinfo info;
	int h = 0;
	int m = 0;

	sysinfo(&info);
	h = info.uptime / 3600;
	m = (info.uptime - h * 3600 ) / 60;

	return smprintf("%dh %dm", h, m);
}

static char *
username(void)
{
	uid_t uid = geteuid();
	struct passwd *pw = getpwuid(uid);

	if (pw == NULL) {
		warn("Failed to get username");
		return smprintf("%s", UNKNOWN_STR);
	}

	return smprintf("%s", pw->pw_name);
}

static char *
uid(void)
{
	return smprintf("%d", geteuid());
}


static char *
vol_perc(const char *card)
{
	int mute;
	long int vol, max, min;
	snd_mixer_t *handle;
	snd_mixer_elem_t *elem;
	snd_mixer_selem_id_t *s_elem;

	snd_mixer_open(&handle, 0);
	snd_mixer_attach(handle, card);
	snd_mixer_selem_register(handle, NULL, NULL);
	snd_mixer_load(handle);
	snd_mixer_selem_id_malloc(&s_elem);
	snd_mixer_selem_id_set_name(s_elem, "Master");
	elem = snd_mixer_find_selem(handle, s_elem);

	if (elem == NULL) {
		snd_mixer_selem_id_free(s_elem);
		snd_mixer_close(handle);
		warn("Failed to get volume percentage for %s", card);
		return smprintf("%s", UNKNOWN_STR);
	}

	snd_mixer_handle_events(handle);
	snd_mixer_selem_get_playback_volume_range(elem, &min, &max);
	snd_mixer_selem_get_playback_volume(elem, 0, &vol);
	snd_mixer_selem_get_playback_switch(elem, 0, &mute);

	snd_mixer_selem_id_free(s_elem);
	snd_mixer_close(handle);

	if (!mute)
		return smprintf("mute");
	else if (max == 0)
		return smprintf("0%%");
	else
		return smprintf("%lu%%", ((uint_fast16_t)(vol * 100) / max));
}

static char *
wifi_perc(const char *iface)
{
	int perc;
	char buf[255];
	char *datastart;
	char status[5];
	FILE *fp;

	ccat(3, "/sys/class/net/", iface, "/operstate");
	fp = fopen(concat, "r");
	if (fp == NULL) {
		warn("Failed to open file %s", concat);
		return smprintf("%s", UNKNOWN_STR);
	}
	fgets(status, 5, fp);
	fclose(fp);
	if(strcmp(status, "up\n") != 0) {
		return smprintf("%s", UNKNOWN_STR);
	}

	fp = fopen("/proc/net/wireless", "r");
	if (fp == NULL) {
		warn("Failed to open file /proc/net/wireless");
		return smprintf("%s", UNKNOWN_STR);
	}
	ccat(2, iface, ":");
	fgets(buf, sizeof(buf), fp);
	fgets(buf, sizeof(buf), fp);
	fgets(buf, sizeof(buf), fp);
	fclose(fp);

	if ((datastart = strstr(buf, concat)) == NULL) {
		return smprintf("%s", UNKNOWN_STR);
	}
	datastart = (datastart+(strlen(iface)+1));
	sscanf(datastart + 1, " %*d   %d  %*d  %*d		  %*d	   %*d		%*d		 %*d	  %*d		 %*d", &perc);

	return smprintf("%d%%", perc);
}

static char *
wifi_essid(const char *iface)
{
	char id[IW_ESSID_MAX_SIZE+1];
	int sockfd = socket(AF_INET, SOCK_DGRAM, 0);
	struct iwreq wreq;

	memset(&wreq, 0, sizeof(struct iwreq));
	wreq.u.essid.length = IW_ESSID_MAX_SIZE+1;
	snprintf(wreq.ifr_name, sizeof(wreq.ifr_name), "%s", iface);

	if (sockfd == -1) {
		warn("Failed to get ESSID for interface %s", iface);
		return smprintf("%s", UNKNOWN_STR);
	}
	wreq.u.essid.pointer = id;
	if (ioctl(sockfd,SIOCGIWESSID, &wreq) == -1) {
		warn("Failed to get ESSID for interface %s", iface);
		return smprintf("%s", UNKNOWN_STR);
	}

	close(sockfd);

	if (strcmp((char *)wreq.u.essid.pointer, "") == 0)
		return smprintf("%s", UNKNOWN_STR);
	else
		return smprintf("%s", (char *)wreq.u.essid.pointer);
}

<<<<<<< HEAD
static char *
kernel_release(void)
{
	struct utsname udata;
	if (uname(&udata) < 0)
		return smprintf("%s", UNKNOWN_STR);

	return smprintf("%s", udata.release);
}

=======
>>>>>>> 7392dbab
static void
sighandler(const int signo)
{
	if (signo == SIGTERM || signo == SIGINT) {
		done = 1;
	}
}

static void
usage(int eval)
{
	fprintf(stderr, "usage: %s [-d] [-o] [-v] [-h]\n", argv0);
	exit(eval);
}

int
main(int argc, char *argv[])
{
	unsigned short int i;
	char status_string[2048];
	char *res, *element;
	struct arg argument;
	struct sigaction act;

	ARGBEGIN {
		case 'd':
			dflag = 1;
			break;
		case 'o':
			oflag = 1;
			break;
		case 'v':
			printf("slstatus %s (C) 2016 slstatus engineers\n", VERSION);
			return 0;
		case 'h':
			usage(0);
		default:
			usage(1);
	} ARGEND

	if (dflag && oflag) {
		usage(1);
	}
	if (dflag && daemon(1, 1) < 0) {
		err(1, "daemon");
	}

	memset(&act, 0, sizeof(act));
	act.sa_handler = sighandler;
	sigaction(SIGINT,  &act, 0);
	sigaction(SIGTERM, &act, 0);

	if (!oflag) {
		dpy = XOpenDisplay(NULL);
	}

	setlocale(LC_ALL, "");

	while (!done) {
		status_string[0] = '\0';

		for (i = 0; i < sizeof(args) / sizeof(args[0]); ++i) {
			argument = args[i];
			if (argument.args == NULL) {
				res = argument.func();
			} else {
				res = argument.func(argument.args);
			}
			element = smprintf(argument.fmt, res);
			if (element == NULL) {
				element = smprintf("%s", UNKNOWN_STR);
				warnx("Failed to format output");
			}
			if (strlcat(status_string, element, sizeof(status_string)) >= sizeof(status_string)) {
				warnx("Output too long");
			}
			free(res);
			free(element);
		}

		if (!oflag) {
			XStoreName(dpy, DefaultRootWindow(dpy), status_string);
			XSync(dpy, False);
		} else {
			printf("%s\n", status_string);
		}

		if ((UPDATE_INTERVAL - delay) <= 0) {
			delay = 0;
			continue;
		} else {
			sleep(UPDATE_INTERVAL - delay);
			delay = 0;
		}
	}

	if (!oflag) {
		XStoreName(dpy, DefaultRootWindow(dpy), NULL);
		XCloseDisplay(dpy);
	}

	return 0;
}<|MERGE_RESOLUTION|>--- conflicted
+++ resolved
@@ -69,11 +69,6 @@
 static char *vol_perc(const char *card);
 static char *wifi_perc(const char *iface);
 static char *wifi_essid(const char *iface);
-<<<<<<< HEAD
-static char *kernel_release(void);
-=======
-static void set_status(const char *str);
->>>>>>> 7392dbab
 static void sighandler(const int signo);
 static void usage(int);
 
@@ -754,19 +749,6 @@
 		return smprintf("%s", (char *)wreq.u.essid.pointer);
 }
 
-<<<<<<< HEAD
-static char *
-kernel_release(void)
-{
-	struct utsname udata;
-	if (uname(&udata) < 0)
-		return smprintf("%s", UNKNOWN_STR);
-
-	return smprintf("%s", udata.release);
-}
-
-=======
->>>>>>> 7392dbab
 static void
 sighandler(const int signo)
 {
